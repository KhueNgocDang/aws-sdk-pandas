"""Utilities Module for Amazon Athena."""
import base64
import csv
import json
import logging
import pprint
import time
import uuid
import warnings
from decimal import Decimal
from typing import Any, Dict, Generator, List, NamedTuple, Optional, Tuple, Union, cast

import boto3
import botocore.exceptions
import pandas as pd

from awswrangler import _data_types, _utils, catalog, exceptions, s3, sts
from awswrangler._config import apply_configs
from awswrangler.catalog._utils import _catalog_id, _transaction_id

from ._cache import _cache_manager, _CacheInfo, _check_for_cached_results, _LocalMetadataCacheManager

_QUERY_FINAL_STATES: List[str] = ["FAILED", "SUCCEEDED", "CANCELLED"]
_QUERY_WAIT_POLLING_DELAY: float = 0.25  # SECONDS

_logger: logging.Logger = logging.getLogger(__name__)


class _QueryMetadata(NamedTuple):
    execution_id: str
    dtype: Dict[str, str]
    parse_timestamps: List[str]
    parse_dates: List[str]
    converters: Dict[str, Any]
    binaries: List[str]
    output_location: Optional[str]
    manifest_location: Optional[str]
    raw_payload: Dict[str, Any]


class _WorkGroupConfig(NamedTuple):
    enforced: bool
    s3_output: Optional[str]
    encryption: Optional[str]
    kms_key: Optional[str]


def _get_s3_output(s3_output: Optional[str], wg_config: _WorkGroupConfig, boto3_session: boto3.Session) -> str:
    if wg_config.enforced and wg_config.s3_output is not None:
        return wg_config.s3_output
    if s3_output is not None:
        return s3_output
    if wg_config.s3_output is not None:
        return wg_config.s3_output
    return create_athena_bucket(boto3_session=boto3_session)


def _start_query_execution(
    sql: str,
    wg_config: _WorkGroupConfig,
    database: Optional[str] = None,
    data_source: Optional[str] = None,
    s3_output: Optional[str] = None,
    workgroup: Optional[str] = None,
    encryption: Optional[str] = None,
    kms_key: Optional[str] = None,
    boto3_session: Optional[boto3.Session] = None,
) -> str:
    args: Dict[str, Any] = {"QueryString": sql}
    session: boto3.Session = _utils.ensure_session(session=boto3_session)

    # s3_output
    args["ResultConfiguration"] = {
        "OutputLocation": _get_s3_output(s3_output=s3_output, wg_config=wg_config, boto3_session=session)
    }

    # encryption
    if wg_config.enforced is True:
        if wg_config.encryption is not None:
            args["ResultConfiguration"]["EncryptionConfiguration"] = {"EncryptionOption": wg_config.encryption}
            if wg_config.kms_key is not None:
                args["ResultConfiguration"]["EncryptionConfiguration"]["KmsKey"] = wg_config.kms_key
    else:
        if encryption is not None:
            args["ResultConfiguration"]["EncryptionConfiguration"] = {"EncryptionOption": encryption}
            if kms_key is not None:
                args["ResultConfiguration"]["EncryptionConfiguration"]["KmsKey"] = kms_key

    # database
    if database is not None:
        args["QueryExecutionContext"] = {"Database": database}
        if data_source is not None:
            args["QueryExecutionContext"]["Catalog"] = data_source

    # workgroup
    if workgroup is not None:
        args["WorkGroup"] = workgroup

    client_athena: boto3.client = _utils.client(service_name="athena", session=session)
    _logger.debug("args: \n%s", pprint.pformat(args))
    response: Dict[str, Any] = _utils.try_it(
        f=client_athena.start_query_execution,
        ex=botocore.exceptions.ClientError,
        ex_code="ThrottlingException",
        max_num_tries=5,
        **args,
    )
    return cast(str, response["QueryExecutionId"])


def _get_workgroup_config(session: boto3.Session, workgroup: Optional[str] = None) -> _WorkGroupConfig:
    enforced: bool
    wg_s3_output: Optional[str]
    wg_encryption: Optional[str]
    wg_kms_key: Optional[str]

    enforced, wg_s3_output, wg_encryption, wg_kms_key = False, None, None, None
    if workgroup is not None:
        res = get_work_group(workgroup=workgroup, boto3_session=session)
        enforced = res["WorkGroup"]["Configuration"]["EnforceWorkGroupConfiguration"]
        config: Dict[str, Any] = res["WorkGroup"]["Configuration"].get("ResultConfiguration")
        if config is not None:
            wg_s3_output = config.get("OutputLocation")
            encrypt_config: Optional[Dict[str, str]] = config.get("EncryptionConfiguration")
            wg_encryption = None if encrypt_config is None else encrypt_config.get("EncryptionOption")
            wg_kms_key = None if encrypt_config is None else encrypt_config.get("KmsKey")
    wg_config: _WorkGroupConfig = _WorkGroupConfig(
        enforced=enforced, s3_output=wg_s3_output, encryption=wg_encryption, kms_key=wg_kms_key
    )
    _logger.debug("wg_config:\n%s", wg_config)
    return wg_config


def _fetch_txt_result(
    query_metadata: _QueryMetadata,
    keep_files: bool,
    boto3_session: boto3.Session,
    s3_additional_kwargs: Optional[Dict[str, str]],
) -> pd.DataFrame:
    if query_metadata.output_location is None or query_metadata.output_location.endswith(".txt") is False:
        return pd.DataFrame()
    path: str = query_metadata.output_location
    _logger.debug("Start TXT reading from %s", path)
    df = s3.read_csv(
        path=[path],
        dtype=query_metadata.dtype,
        parse_dates=query_metadata.parse_timestamps,
        converters=query_metadata.converters,
        quoting=csv.QUOTE_ALL,
        keep_default_na=False,
        skip_blank_lines=True,
        na_values=[],
        use_threads=False,
        boto3_session=boto3_session,
        names=list(query_metadata.dtype.keys()),
        sep="\t",
    )
    if keep_files is False:
        s3.delete_objects(
            path=[path, f"{path}.metadata"],
            use_threads=False,
            boto3_session=boto3_session,
            s3_additional_kwargs=s3_additional_kwargs,
        )
    return df


def _parse_describe_table(df: pd.DataFrame) -> pd.DataFrame:
    origin_df_dict = df.to_dict()
    target_df_dict: Dict[str, List[Union[str, bool]]] = {"Column Name": [], "Type": [], "Partition": [], "Comment": []}
    for index, col_name in origin_df_dict["col_name"].items():
        col_name = col_name.strip()
        if col_name.startswith("#") or col_name == "":
            pass
        elif col_name in target_df_dict["Column Name"]:
            index_col_name = target_df_dict["Column Name"].index(col_name)
            target_df_dict["Partition"][index_col_name] = True
        else:
            target_df_dict["Column Name"].append(col_name)
            target_df_dict["Type"].append(origin_df_dict["data_type"][index].strip())
            target_df_dict["Partition"].append(False)
            target_df_dict["Comment"].append(origin_df_dict["comment"][index].strip())
    return pd.DataFrame(data=target_df_dict)


def _get_query_metadata(  # pylint: disable=too-many-statements
    query_execution_id: str,
    boto3_session: boto3.Session,
    categories: Optional[List[str]] = None,
    query_execution_payload: Optional[Dict[str, Any]] = None,
    metadata_cache_manager: Optional[_LocalMetadataCacheManager] = None,
) -> _QueryMetadata:
    """Get query metadata."""
    if (query_execution_payload is not None) and (query_execution_payload["Status"]["State"] in _QUERY_FINAL_STATES):
        if query_execution_payload["Status"]["State"] != "SUCCEEDED":
            reason: str = query_execution_payload["Status"]["StateChangeReason"]
            raise exceptions.QueryFailed(f"Query error: {reason}")
        _query_execution_payload: Dict[str, Any] = query_execution_payload
    else:
        _query_execution_payload = wait_query(query_execution_id=query_execution_id, boto3_session=boto3_session)
    cols_types: Dict[str, str] = get_query_columns_types(
        query_execution_id=query_execution_id, boto3_session=boto3_session
    )
    _logger.debug("cols_types: %s", cols_types)
    dtype: Dict[str, str] = {}
    parse_timestamps: List[str] = []
    parse_dates: List[str] = []
    converters: Dict[str, Any] = {}
    binaries: List[str] = []
    col_name: str
    col_type: str
    for col_name, col_type in cols_types.items():
        pandas_type: str = _data_types.athena2pandas(dtype=col_type)
        if (categories is not None) and (col_name in categories):
            dtype[col_name] = "category"
        elif pandas_type in ["datetime64", "date"]:
            parse_timestamps.append(col_name)
            if pandas_type == "date":
                parse_dates.append(col_name)
        elif pandas_type == "bytes":
            dtype[col_name] = "string"
            binaries.append(col_name)
        elif pandas_type == "decimal":
            converters[col_name] = lambda x: Decimal(str(x)) if str(x) not in ("", "none", " ", "<NA>") else None
        else:
            dtype[col_name] = pandas_type

    output_location: Optional[str] = None
    if "ResultConfiguration" in _query_execution_payload:
        output_location = _query_execution_payload["ResultConfiguration"].get("OutputLocation")

    athena_statistics: Dict[str, Union[int, str]] = _query_execution_payload.get("Statistics", {})
    manifest_location: Optional[str] = str(athena_statistics.get("DataManifestLocation"))

    if metadata_cache_manager is not None and query_execution_id not in metadata_cache_manager:
        metadata_cache_manager.update_cache(items=[_query_execution_payload])
    query_metadata: _QueryMetadata = _QueryMetadata(
        execution_id=query_execution_id,
        dtype=dtype,
        parse_timestamps=parse_timestamps,
        parse_dates=parse_dates,
        converters=converters,
        binaries=binaries,
        output_location=output_location,
        manifest_location=manifest_location,
        raw_payload=_query_execution_payload,
    )
    _logger.debug("query_metadata:\n%s", query_metadata)
    return query_metadata


def _empty_dataframe_response(
    chunked: bool, query_metadata: _QueryMetadata
) -> Union[pd.DataFrame, Generator[None, None, None]]:
    """Generate an empty dataframe response."""
    if chunked is False:
        df = pd.DataFrame()
        df = _apply_query_metadata(df=df, query_metadata=query_metadata)
        return df
    return _utils.empty_generator()


def _apply_query_metadata(df: pd.DataFrame, query_metadata: _QueryMetadata) -> pd.DataFrame:
    with warnings.catch_warnings():
        warnings.simplefilter("ignore", category=UserWarning)
        df.query_metadata = query_metadata.raw_payload
    return df


def get_named_query_statement(
    named_query_id: str,
    boto3_session: Optional[boto3.Session] = None,
) -> str:
    """
    Get the named query statement string from a query ID.

    Parameters
    ----------
    named_query_id: str
        The unique ID of the query. Used to get the query statement from a saved query.
        Requires access to the workgroup where the query is saved.
    boto3_session : boto3.Session(), optional
        Boto3 Session. If none, the default boto3 session is used.

    Returns
    -------
    str
        The named query statement string
    """
    client_athena: boto3.client = _utils.client(
        service_name="athena", session=_utils.ensure_session(session=boto3_session)
    )
    return client_athena.get_named_query(NamedQueryId=named_query_id)["NamedQuery"]["QueryString"]  # type: ignore


def get_query_columns_types(query_execution_id: str, boto3_session: Optional[boto3.Session] = None) -> Dict[str, str]:
    """Get the data type of all columns queried.

    https://docs.aws.amazon.com/athena/latest/ug/data-types.html

    Parameters
    ----------
    query_execution_id : str
        Athena query execution ID.
    boto3_session : boto3.Session(), optional
        Boto3 Session. If none, the default boto3 session is used.

    Returns
    -------
    Dict[str, str]
        Dictionary with all data types.

    Examples
    --------
    >>> import awswrangler as wr
    >>> wr.athena.get_query_columns_types('query-execution-id')
    {'col0': 'int', 'col1': 'double'}

    """
    client_athena: boto3.client = _utils.client(
        service_name="athena", session=_utils.ensure_session(session=boto3_session)
    )
    response: Dict[str, Any] = client_athena.get_query_results(QueryExecutionId=query_execution_id, MaxResults=1)
    col_info: List[Dict[str, str]] = response["ResultSet"]["ResultSetMetadata"]["ColumnInfo"]
    return dict(
        (c["Name"], f"{c['Type']}({c['Precision']},{c.get('Scale', 0)})")
        if c["Type"] in ["decimal"]
        else (c["Name"], c["Type"])
        for c in col_info
    )


def create_athena_bucket(boto3_session: Optional[boto3.Session] = None) -> str:
    """Create the default Athena bucket if it doesn't exist.

    Parameters
    ----------
    boto3_session : boto3.Session(), optional
        Boto3 Session. The default boto3 session will be used if boto3_session receive None.

    Returns
    -------
    str
        Bucket s3 path (E.g. s3://aws-athena-query-results-ACCOUNT-REGION/)

    Examples
    --------
    >>> import awswrangler as wr
    >>> wr.athena.create_athena_bucket()
    's3://aws-athena-query-results-ACCOUNT-REGION/'

    """
    session: boto3.Session = _utils.ensure_session(session=boto3_session)
    account_id: str = sts.get_account_id(boto3_session=session)
    region_name: str = str(session.region_name).lower()
    bucket_name = f"aws-athena-query-results-{account_id}-{region_name}"
    path = f"s3://{bucket_name}/"
    resource = _utils.resource(service_name="s3", session=session)
    bucket = resource.Bucket(bucket_name)
    args = {} if region_name == "us-east-1" else {"CreateBucketConfiguration": {"LocationConstraint": region_name}}
    try:
        bucket.create(**args)
    except resource.meta.client.exceptions.BucketAlreadyOwnedByYou as err:
        _logger.debug("Bucket %s already exists.", err.response["Error"]["BucketName"])
    except botocore.exceptions.ClientError as err:
        if err.response["Error"]["Code"] == "OperationAborted":
            _logger.debug("A conflicting conditional operation is currently in progress against this resource.")
    bucket.wait_until_exists()
    return path


@apply_configs
def start_query_execution(
    sql: str,
    database: Optional[str] = None,
    s3_output: Optional[str] = None,
    workgroup: Optional[str] = None,
    encryption: Optional[str] = None,
    kms_key: Optional[str] = None,
    params: Optional[Dict[str, Any]] = None,
    boto3_session: Optional[boto3.Session] = None,
    max_cache_seconds: int = 0,
    max_cache_query_inspections: int = 50,
    max_remote_cache_entries: int = 50,
    max_local_cache_entries: int = 100,
    data_source: Optional[str] = None,
    wait: bool = False,
) -> Union[str, Dict[str, Any]]:
    """Start a SQL Query against AWS Athena.

    Note
    ----
    Create the default Athena bucket if it doesn't exist and s3_output is None.
    (E.g. s3://aws-athena-query-results-ACCOUNT-REGION/)

    Parameters
    ----------
    sql : str
        SQL query.
    database : str, optional
        AWS Glue/Athena database name.
    s3_output : str, optional
        AWS S3 path.
    workgroup : str, optional
        Athena workgroup.
    encryption : str, optional
        None, 'SSE_S3', 'SSE_KMS', 'CSE_KMS'.
    kms_key : str, optional
        For SSE-KMS and CSE-KMS , this is the KMS key ARN or ID.
    params: Dict[str, any], optional
        Dict of parameters that will be used for constructing the SQL query. Only named parameters are supported.
        The dict needs to contain the information in the form {'name': 'value'} and the SQL query needs to contain
        `:name;`. Note that for varchar columns and similar, you must surround the value in single quotes.
    boto3_session : boto3.Session(), optional
        Boto3 Session. The default boto3 session will be used if boto3_session receive None.
    max_cache_seconds: int
        awswrangler can look up in Athena's history if this query has been run before.
        If so, and its completion time is less than `max_cache_seconds` before now, awswrangler
        skips query execution and just returns the same results as last time.
        If cached results are valid, awswrangler ignores the `s3_output`, `encryption` and `kms_key` params.
        If reading cached data fails for any reason, execution falls back to the usual query run path.
    max_cache_query_inspections : int
        Max number of queries that will be inspected from the history to try to find some result to reuse.
        The bigger the number of inspection, the bigger will be the latency for not cached queries.
        Only takes effect if max_cache_seconds > 0.
    max_remote_cache_entries : int
        Max number of queries that will be retrieved from AWS for cache inspection.
        The bigger the number of inspection, the bigger will be the latency for not cached queries.
        Only takes effect if max_cache_seconds > 0 and default value is 50.
    max_local_cache_entries : int
        Max number of queries for which metadata will be cached locally. This will reduce the latency and also
        enables keeping more than `max_remote_cache_entries` available for the cache. This value should not be
        smaller than max_remote_cache_entries.
        Only takes effect if max_cache_seconds > 0 and default value is 100.
    data_source : str, optional
        Data Source / Catalog name. If None, 'AwsDataCatalog' will be used by default.
    wait : bool, default False
        Indicates whether to wait for the query to finish and return a dictionary with the query execution response.

    Returns
    -------
    Union[str, Dict[str, Any]]
        Query execution ID if `wait` is set to `False`, dictionary with the get_query_execution response otherwise.

    Examples
    --------
    Querying into the default data source (Amazon s3 - 'AwsDataCatalog')

    >>> import awswrangler as wr
    >>> query_exec_id = wr.athena.start_query_execution(sql='...', database='...')

    Querying into another data source (PostgreSQL, Redshift, etc)

    >>> import awswrangler as wr
    >>> query_exec_id = wr.athena.start_query_execution(sql='...', database='...', data_source='...')

    """
    if params is None:
        params = {}
    for key, value in params.items():
        sql = sql.replace(f":{key};", str(value))
    session: boto3.Session = _utils.ensure_session(session=boto3_session)

    max_remote_cache_entries = min(max_remote_cache_entries, max_local_cache_entries)

    _cache_manager.max_cache_size = max_local_cache_entries
    cache_info: _CacheInfo = _check_for_cached_results(
        sql=sql,
        boto3_session=session,
        workgroup=workgroup,
        max_cache_seconds=max_cache_seconds,
        max_cache_query_inspections=max_cache_query_inspections,
        max_remote_cache_entries=max_remote_cache_entries,
    )

    if cache_info.has_valid_cache and cache_info.query_execution_id is not None:
        query_execution_id = cache_info.query_execution_id
    else:
        wg_config: _WorkGroupConfig = _get_workgroup_config(session=session, workgroup=workgroup)
        query_execution_id = _start_query_execution(
            sql=sql,
            wg_config=wg_config,
            database=database,
            data_source=data_source,
            s3_output=s3_output,
            workgroup=workgroup,
            encryption=encryption,
            kms_key=kms_key,
            boto3_session=session,
        )
    if wait:
        return wait_query(query_execution_id=query_execution_id, boto3_session=session)

    return query_execution_id


@apply_configs
def repair_table(
    table: str,
    database: Optional[str] = None,
    data_source: Optional[str] = None,
    s3_output: Optional[str] = None,
    workgroup: Optional[str] = None,
    encryption: Optional[str] = None,
    kms_key: Optional[str] = None,
    boto3_session: Optional[boto3.Session] = None,
) -> str:
    """Run the Hive's metastore consistency check: 'MSCK REPAIR TABLE table;'.

    Recovers partitions and data associated with partitions.
    Use this statement when you add partitions to the catalog.
    It is possible it will take some time to add all partitions.
    If this operation times out, it will be in an incomplete state
    where only a few partitions are added to the catalog.

    Note
    ----
    Create the default Athena bucket if it doesn't exist and s3_output is None.
    (E.g. s3://aws-athena-query-results-ACCOUNT-REGION/)

    Parameters
    ----------
    table : str
        Table name.
    database : str, optional
        AWS Glue/Athena database name.
    data_source : Optional[str], optional
        Data Source / Catalog name. If None, 'AwsDataCatalog' is used.
    s3_output : str, optional
        AWS S3 path.
    workgroup : str, optional
        Athena workgroup.
    encryption : str, optional
        None, 'SSE_S3', 'SSE_KMS', 'CSE_KMS'.
    kms_key : str, optional
        For SSE-KMS and CSE-KMS , this is the KMS key ARN or ID.
    boto3_session : boto3.Session(), optional
        Boto3 Session. The default boto3 session will be used if boto3_session receive None.

    Returns
    -------
    str
        Query final state ('SUCCEEDED', 'FAILED', 'CANCELLED').

    Examples
    --------
    >>> import awswrangler as wr
    >>> query_final_state = wr.athena.repair_table(table='...', database='...')

    """
    query = f"MSCK REPAIR TABLE `{table}`;"
    if (database is not None) and (not database.startswith("`")):
        database = f"`{database}`"
    session: boto3.Session = _utils.ensure_session(session=boto3_session)
    query_id = start_query_execution(
        sql=query,
        database=database,
        data_source=data_source,
        s3_output=s3_output,
        workgroup=workgroup,
        encryption=encryption,
        kms_key=kms_key,
        boto3_session=session,
    )
    response: Dict[str, Any] = wait_query(query_execution_id=query_id, boto3_session=session)
    return cast(str, response["Status"]["State"])


@apply_configs
def describe_table(
    table: str,
    database: Optional[str] = None,
    s3_output: Optional[str] = None,
    workgroup: Optional[str] = None,
    encryption: Optional[str] = None,
    kms_key: Optional[str] = None,
    s3_additional_kwargs: Optional[Dict[str, Any]] = None,
    boto3_session: Optional[boto3.Session] = None,
) -> pd.DataFrame:
    """Show the list of columns, including partition columns: 'DESCRIBE table;'.

    Shows the list of columns, including partition columns, for the named column.
    The result of this function will be equal to `wr.catalog.table`.

    Note
    ----
    Create the default Athena bucket if it doesn't exist and s3_output is None.
    (E.g. s3://aws-athena-query-results-ACCOUNT-REGION/)

    Parameters
    ----------
    table : str
        Table name.
    database : str, optional
        AWS Glue/Athena database name.
    s3_output : str, optional
        AWS S3 path.
    workgroup : str, optional
        Athena workgroup.
    encryption : str, optional
        None, 'SSE_S3', 'SSE_KMS', 'CSE_KMS'.
    kms_key : str, optional
        For SSE-KMS and CSE-KMS , this is the KMS key ARN or ID.
    s3_additional_kwargs : Optional[Dict[str, Any]]
        Forwarded to botocore requests.
        e.g. s3_additional_kwargs={'RequestPayer': 'requester'}
    boto3_session : boto3.Session(), optional
        Boto3 Session. The default boto3 session will be used if boto3_session receive None.

    Returns
    -------
    pandas.DataFrame
        Pandas DataFrame filled by formatted infos.

    Examples
    --------
    >>> import awswrangler as wr
    >>> df_table = wr.athena.describe_table(table='my_table', database='default')

    """
    query = f"DESCRIBE `{table}`;"
    if (database is not None) and (not database.startswith("`")):
        database = f"`{database}`"
    session: boto3.Session = _utils.ensure_session(session=boto3_session)
    query_id = start_query_execution(
        sql=query,
        database=database,
        s3_output=s3_output,
        workgroup=workgroup,
        encryption=encryption,
        kms_key=kms_key,
        boto3_session=session,
    )
    query_metadata: _QueryMetadata = _get_query_metadata(query_execution_id=query_id, boto3_session=session)
    raw_result = _fetch_txt_result(
        query_metadata=query_metadata, keep_files=True, boto3_session=session, s3_additional_kwargs=s3_additional_kwargs
    )
    return _parse_describe_table(raw_result)


@apply_configs
def create_ctas_table(  # pylint: disable=too-many-locals
    sql: str,
    database: str,
    ctas_table: Optional[str] = None,
    ctas_database: Optional[str] = None,
    s3_output: Optional[str] = None,
    storage_format: Optional[str] = None,
    write_compression: Optional[str] = None,
    partitioning_info: Optional[List[str]] = None,
    bucketing_info: Optional[Tuple[List[str], int]] = None,
    field_delimiter: Optional[str] = None,
    schema_only: bool = False,
    workgroup: Optional[str] = None,
    data_source: Optional[str] = None,
    encryption: Optional[str] = None,
    kms_key: Optional[str] = None,
    categories: Optional[List[str]] = None,
    wait: bool = False,
    boto3_session: Optional[boto3.Session] = None,
) -> Dict[str, Union[str, _QueryMetadata]]:
    """Create a new table populated with the results of a SELECT query.

    https://docs.aws.amazon.com/athena/latest/ug/create-table-as.html

    Parameters
    ----------
    sql : str
        SELECT SQL query.
    database : str
        The name of the database where the original table is stored.
    ctas_table : Optional[str], optional
        The name of the CTAS table.
        If None, a name with a random string is used.
    ctas_database : Optional[str], optional
        The name of the alternative database where the CTAS table should be stored.
        If None, `database` is used, that is the CTAS table is stored in the same database as the original table.
    s3_output : Optional[str], optional
        The output Amazon S3 path.
        If None, either the Athena workgroup or client-side location setting is used.
        If a workgroup enforces a query results location, then it overrides this argument.
    storage_format : Optional[str], optional
        The storage format for the CTAS query results, such as ORC, PARQUET, AVRO, JSON, or TEXTFILE.
        PARQUET by default.
    write_compression : Optional[str], optional
        The compression type to use for any storage format that allows compression to be specified.
    partitioning_info : Optional[List[str]], optional
        A list of columns by which the CTAS table will be partitioned.
    bucketing_info : Optional[Tuple[List[str], int]], optional
        Tuple consisting of the column names used for bucketing as the first element and the number of buckets as the
        second element.
        Only `str`, `int` and `bool` are supported as column data types for bucketing.
    field_delimiter : Optional[str], optional
        The single-character field delimiter for files in CSV, TSV, and text files.
    schema_only : bool, optional
        _description_, by default False
    workgroup : Optional[str], optional
        Athena workgroup.
    data_source : Optional[str], optional
        Data Source / Catalog name. If None, 'AwsDataCatalog' is used.
    encryption : str, optional
        Valid values: [None, 'SSE_S3', 'SSE_KMS']. Note: 'CSE_KMS' is not supported.
    kms_key : str, optional
        For SSE-KMS, this is the KMS key ARN or ID.
    categories: List[str], optional
        List of columns names that should be returned as pandas.Categorical.
        Recommended for memory restricted environments.
    wait : bool, default False
        Whether to wait for the query to finish and return a dictionary with the Query metadata.
    boto3_session : Optional[boto3.Session], optional
        Boto3 Session. The default boto3 session is used if boto3_session is None.

    Returns
    -------
    Dict[str, Union[str, _QueryMetadata]]
        A dictionary with the the CTAS database and table names.
        If `wait` is `False`, the query ID is included, otherwise a Query metadata object is added instead.

    Examples
    --------
    Select all into a new table and encrypt the results

    >>> import awswrangler as wr
    >>> wr.athena.create_ctas_table(
    ...     sql="select * from table",
    ...     database="default",
    ...     encryption="SSE_KMS",
    ...     kms_key="1234abcd-12ab-34cd-56ef-1234567890ab",
    ... )
    {'ctas_database': 'default', 'ctas_table': 'temp_table_5669340090094....', 'ctas_query_id': 'cc7dfa81-831d-...'}

    Create a table with schema only

    >>> wr.athena.create_ctas_table(
    ...     sql="select col1, col2 from table",
    ...     database="default",
    ...     ctas_table="my_ctas_table",
    ...     schema_only=True,
    ...     wait=True,
    ... )

    Partition data and save to alternative CTAS database

    >>> wr.athena.create_ctas_table(
    ...     sql="select * from table",
    ...     database="default",
    ...     ctas_database="my_ctas_db",
    ...     storage_format="avro",
    ...     write_compression="snappy",
    ...     partitioning_info=["par0", "par1"],
    ...     wait=True,
    ... )

    """
    ctas_table = catalog.sanitize_table_name(ctas_table) if ctas_table else f"temp_table_{uuid.uuid4().hex}"
    ctas_database = ctas_database if ctas_database else database
    fully_qualified_name = f'"{ctas_database}"."{ctas_table}"'

    wg_config: _WorkGroupConfig = _get_workgroup_config(session=boto3_session, workgroup=workgroup)
    s3_output = _get_s3_output(s3_output=s3_output, wg_config=wg_config, boto3_session=boto3_session)
    s3_output = s3_output[:-1] if s3_output[-1] == "/" else s3_output
    # If the workgroup enforces an external location, then it overrides the user supplied argument
    external_location_str: str = (
        f"    external_location = '{s3_output}/{ctas_table}',\n" if (not wg_config.enforced) and (s3_output) else ""
    )

    # At least one property must be specified within `WITH()` in the query. We default to `PARQUET` for `storage_format`
    storage_format_str: str = f"""    format = '{storage_format.upper() if storage_format else "PARQUET"}'"""
    write_compression_str: str = (
        f"    write_compression = '{write_compression.upper()}',\n" if write_compression else ""
    )
    partitioning_str: str = f"    partitioned_by = ARRAY{partitioning_info},\n" if partitioning_info else ""
    bucketing_str: str = (
        f"    bucketed_by = ARRAY{bucketing_info[0]},\n    bucket_count = {bucketing_info[1]},\n"
        if bucketing_info
        else ""
    )
    field_delimiter_str: str = f"    field_delimiter = '{field_delimiter}',\n" if field_delimiter else ""
    schema_only_str: str = "\nWITH NO DATA" if schema_only else ""

    ctas_sql = (
        f"CREATE TABLE {fully_qualified_name}\n"
        f"WITH(\n"
        f"{external_location_str}"
        f"{partitioning_str}"
        f"{bucketing_str}"
        f"{field_delimiter_str}"
        f"{write_compression_str}"
        f"{storage_format_str}"
        f")\n"
        f"AS {sql}"
        f"{schema_only_str}"
    )
    _logger.debug("ctas sql: %s", ctas_sql)

    try:
        query_execution_id: str = _start_query_execution(
            sql=ctas_sql,
            wg_config=wg_config,
            database=database,
            data_source=data_source,
            s3_output=s3_output,
            workgroup=workgroup,
            encryption=encryption,
            kms_key=kms_key,
            boto3_session=boto3_session,
        )
    except botocore.exceptions.ClientError as ex:
        error: Dict[str, Any] = ex.response["Error"]
        if error["Code"] == "InvalidRequestException" and "Exception parsing query" in error["Message"]:
            raise exceptions.InvalidCtasApproachQuery(
                f"It is not possible to wrap this query into a CTAS statement. Root error message: {error['Message']}"
            )
        if error["Code"] == "InvalidRequestException" and "extraneous input" in error["Message"]:
            raise exceptions.InvalidCtasApproachQuery(
                f"It is not possible to wrap this query into a CTAS statement. Root error message: {error['Message']}"
            )
        raise ex

    response: Dict[str, Union[str, _QueryMetadata]] = {"ctas_database": ctas_database, "ctas_table": ctas_table}
    if wait:
        try:
            response["ctas_query_metadata"] = _get_query_metadata(
                query_execution_id=query_execution_id,
                boto3_session=boto3_session,
                categories=categories,
                metadata_cache_manager=_cache_manager,
            )
        except exceptions.QueryFailed as ex:
            msg: str = str(ex)
            if "Column name" in msg and "specified more than once" in msg:
                raise exceptions.InvalidCtasApproachQuery(
                    f"Please, define distinct names for your columns. Root error message: {msg}"
                )
            if "Column name not specified" in msg:
                raise exceptions.InvalidArgumentValue(
                    "Please, define all columns names in your query. (E.g. 'SELECT MAX(col1) AS max_col1, ...')"
                )
            if "Column type is unknown" in msg:
                raise exceptions.InvalidArgumentValue(
                    "Please, don't leave undefined columns types in your query. You can cast to ensure it. "
                    "(E.g. 'SELECT CAST(NULL AS INTEGER) AS MY_COL, ...')"
                )
            raise ex
    else:
        response["ctas_query_id"] = query_execution_id
    return response


@apply_configs
def show_create_table(
    table: str,
    database: Optional[str] = None,
    s3_output: Optional[str] = None,
    workgroup: Optional[str] = None,
    encryption: Optional[str] = None,
    kms_key: Optional[str] = None,
    s3_additional_kwargs: Optional[Dict[str, Any]] = None,
    boto3_session: Optional[boto3.Session] = None,
) -> str:
    """Generate the query that created it: 'SHOW CREATE TABLE table;'.

    Analyzes an existing table named table_name to generate the query that created it.

    Note
    ----
    Create the default Athena bucket if it doesn't exist and s3_output is None.
    (E.g. s3://aws-athena-query-results-ACCOUNT-REGION/)

    Parameters
    ----------
    table : str
        Table name.
    database : str, optional
        AWS Glue/Athena database name.
    s3_output : str, optional
        AWS S3 path.
    workgroup : str, optional
        Athena workgroup.
    encryption : str, optional
        None, 'SSE_S3', 'SSE_KMS', 'CSE_KMS'.
    kms_key : str, optional
        For SSE-KMS and CSE-KMS , this is the KMS key ARN or ID.
    s3_additional_kwargs : Optional[Dict[str, Any]]
        Forwarded to botocore requests.
        e.g. s3_additional_kwargs={'RequestPayer': 'requester'}
    boto3_session : boto3.Session(), optional
        Boto3 Session. The default boto3 session will be used if boto3_session receive None.

    Returns
    -------
    str
        The query that created the table.

    Examples
    --------
    >>> import awswrangler as wr
    >>> df_table = wr.athena.show_create_table(table='my_table', database='default')

    """
    query = f"SHOW CREATE TABLE `{table}`;"
    if (database is not None) and (not database.startswith("`")):
        database = f"`{database}`"
    session: boto3.Session = _utils.ensure_session(session=boto3_session)
    query_id = start_query_execution(
        sql=query,
        database=database,
        s3_output=s3_output,
        workgroup=workgroup,
        encryption=encryption,
        kms_key=kms_key,
        boto3_session=session,
    )
    query_metadata: _QueryMetadata = _get_query_metadata(query_execution_id=query_id, boto3_session=session)
    raw_result = _fetch_txt_result(
        query_metadata=query_metadata, keep_files=True, boto3_session=session, s3_additional_kwargs=s3_additional_kwargs
    )
    return cast(str, raw_result.createtab_stmt.str.strip().str.cat(sep=" "))


@apply_configs
def generate_create_query(
    table: str,
    database: Optional[str] = None,
    transaction_id: Optional[str] = None,
    query_as_of_time: Optional[str] = None,
    catalog_id: Optional[str] = None,
    boto3_session: Optional[boto3.Session] = None,
) -> str:
    """Generate the query that created a table(EXTERNAL_TABLE) or a view(VIRTUAL_TABLE).

    Analyzes an existing table named table_name to generate the query that created it.

    Parameters
    ----------
    table : str
        Table name.
    database : str
        Database name.
    transaction_id: str, optional
        The ID of the transaction.
    query_as_of_time: str, optional
        The time as of when to read the table contents. Must be a valid Unix epoch timestamp.
        Cannot be specified alongside transaction_id.
    catalog_id : str, optional
        The ID of the Data Catalog from which to retrieve Databases.
        If none is provided, the AWS account ID is used by default.
    boto3_session : boto3.Session(), optional
        Boto3 Session. The default boto3 session will be used if boto3_session receive None.

    Returns
    -------
    str
        The query that created the table or view.

    Examples
    --------
    >>> import awswrangler as wr
    >>> view_create_query: str = wr.athena.generate_create_query(table='my_view', database='default')

    """

    def parse_columns(columns_description: List[Dict[str, str]]) -> str:
        columns_str: List[str] = []
        for column in columns_description:
            column_str = f"  `{column['Name']}` {column['Type']}"
            if "Comment" in column:
                column_str += f" COMMENT '{column['Comment']}'"
            columns_str.append(column_str)
        return ", \n".join(columns_str)

    def parse_properties(parameters: Dict[str, str]) -> str:
        properties_str: List[str] = []
        for key, value in parameters.items():
            if key == "EXTERNAL":
                continue
            property_key_value = f"  '{key}'='{value}'"
            properties_str.append(property_key_value)
        return ", \n".join(properties_str)

    client_glue: boto3.client = _utils.client(service_name="glue", session=boto3_session)
    table_detail: Dict[str, Any] = client_glue.get_table(
        **_catalog_id(
            catalog_id=catalog_id,
            **_transaction_id(
                transaction_id=transaction_id, query_as_of_time=query_as_of_time, DatabaseName=database, Name=table
            ),
        )
    )["Table"]
    if table_detail["TableType"] == "VIRTUAL_VIEW":
        glue_base64_query: str = table_detail["ViewOriginalText"].replace("/* Presto View: ", "").replace(" */", "")
        glue_query: str = json.loads(base64.b64decode(glue_base64_query))["originalSql"]
        return f"""CREATE OR REPLACE VIEW "{table}" AS \n{glue_query}"""
    if table_detail["TableType"] == "EXTERNAL_TABLE":
        columns: str = parse_columns(columns_description=table_detail["StorageDescriptor"]["Columns"])
        query_parts: List[str] = [f"""CREATE EXTERNAL TABLE `{table}`(\n{columns})"""]
        partitioned_columns: str = parse_columns(columns_description=table_detail["PartitionKeys"])
        if partitioned_columns:
            query_parts.append(f"""PARTITIONED BY ( \n{partitioned_columns})""")
        tblproperties: str = parse_properties(parameters=table_detail["Parameters"])

        query_parts += [
            """ROW FORMAT SERDE """,
            f"""  '{table_detail['StorageDescriptor']['SerdeInfo']['SerializationLibrary']}' """,
            """STORED AS INPUTFORMAT """,
            f"""  '{table_detail['StorageDescriptor']['InputFormat']}' """,
            """OUTPUTFORMAT """,
            f"""  '{table_detail['StorageDescriptor']['OutputFormat']}'""",
            """LOCATION""",
            f"""  '{table_detail['StorageDescriptor']['Location']}'""",
            f"""TBLPROPERTIES (\n{tblproperties})""",
        ]
        return "\n".join(query_parts)
    raise NotImplementedError()


def get_work_group(workgroup: str, boto3_session: Optional[boto3.Session] = None) -> Dict[str, Any]:
    """Return information about the workgroup with the specified name.

    Parameters
    ----------
    workgroup : str
        Work Group name.
    boto3_session : boto3.Session(), optional
        Boto3 Session. The default boto3 session will be used if boto3_session receive None.

    Returns
    -------
    Dict[str, Any]
        https://boto3.amazonaws.com/v1/documentation/api/latest/reference/services/athena.html#Athena.Client.get_work_group

    Examples
    --------
    >>> import awswrangler as wr
    >>> res = wr.athena.get_work_group(workgroup='workgroup_name')

    """
    client_athena: boto3.client = _utils.client(service_name="athena", session=boto3_session)
    return cast(
        Dict[str, Any],
        _utils.try_it(
            f=client_athena.get_work_group,
            ex=botocore.exceptions.ClientError,
            ex_code="ThrottlingException",
            max_num_tries=5,
            WorkGroup=workgroup,
        ),
    )


def stop_query_execution(query_execution_id: str, boto3_session: Optional[boto3.Session] = None) -> None:
    """Stop a query execution.

    Requires you to have access to the workgroup in which the query ran.

    Parameters
    ----------
    query_execution_id : str
        Athena query execution ID.
    boto3_session : boto3.Session(), optional
        Boto3 Session. The default boto3 session will be used if boto3_session receive None.

    Returns
    -------
    None
        None.

    Examples
    --------
    >>> import awswrangler as wr
    >>> wr.athena.stop_query_execution(query_execution_id='query-execution-id')

    """
    client_athena: boto3.client = _utils.client(service_name="athena", session=boto3_session)
    client_athena.stop_query_execution(QueryExecutionId=query_execution_id)


def wait_query(query_execution_id: str, boto3_session: Optional[boto3.Session] = None) -> Dict[str, Any]:
    """Wait for the query end.

    Parameters
    ----------
    query_execution_id : str
        Athena query execution ID.
    boto3_session : boto3.Session(), optional
        Boto3 Session. The default boto3 session will be used if boto3_session receive None.

    Returns
    -------
    Dict[str, Any]
        Dictionary with the get_query_execution response.

    Examples
    --------
    >>> import awswrangler as wr
    >>> res = wr.athena.wait_query(query_execution_id='query-execution-id')

    """
    session: boto3.Session = _utils.ensure_session(session=boto3_session)
    response: Dict[str, Any] = get_query_execution(query_execution_id=query_execution_id, boto3_session=session)
    state: str = response["Status"]["State"]
    while state not in _QUERY_FINAL_STATES:
        time.sleep(_QUERY_WAIT_POLLING_DELAY)
        response = get_query_execution(query_execution_id=query_execution_id, boto3_session=session)
        state = response["Status"]["State"]
    _logger.debug("state: %s", state)
    _logger.debug("StateChangeReason: %s", response["Status"].get("StateChangeReason"))
    if state == "FAILED":
        raise exceptions.QueryFailed(response["Status"].get("StateChangeReason"))
    if state == "CANCELLED":
        raise exceptions.QueryCancelled(response["Status"].get("StateChangeReason"))
    return response


def get_query_execution(query_execution_id: str, boto3_session: Optional[boto3.Session] = None) -> Dict[str, Any]:
    """Fetch query execution details.

    https://boto3.amazonaws.com/v1/documentation/api/latest/reference/services/athena.html#Athena.Client.get_query_execution

    Parameters
    ----------
    query_execution_id : str
        Athena query execution ID.
    boto3_session : boto3.Session(), optional
        Boto3 Session. The default boto3 session will be used if boto3_session receive None.

    Returns
    -------
    Dict[str, Any]
        Dictionary with the get_query_execution response.

    Examples
    --------
    >>> import awswrangler as wr
    >>> res = wr.athena.get_query_execution(query_execution_id='query-execution-id')

    """
    client_athena: boto3.client = _utils.client(service_name="athena", session=boto3_session)
    response: Dict[str, Any] = _utils.try_it(
        f=client_athena.get_query_execution,
        ex=botocore.exceptions.ClientError,
        ex_code="ThrottlingException",
        max_num_tries=5,
        QueryExecutionId=query_execution_id,
    )
    return cast(Dict[str, Any], response["QueryExecution"])


def list_query_executions(workgroup: Optional[str] = None, boto3_session: Optional[boto3.Session] = None) -> List[str]:
    """Fetch list query execution IDs ran in specified workgroup or primary work group if not specified.

    https://boto3.amazonaws.com/v1/documentation/api/latest/reference/services/athena.html#Athena.Client.list_query_executions

    Parameters
    ----------
    workgroup : str
        The name of the workgroup from which the query_id are being returned.
        If not specified, a list of available query execution IDs for the queries in the primary workgroup is returned.
    boto3_session : boto3.Session(), optional
        Boto3 Session. The default boto3 session will be used if boto3_session receive None.

    Returns
    -------
    List[str]
        List of query execution IDs.

    Examples
    --------
    >>> import awswrangler as wr
    >>> res = wr.athena.list_query_executions(workgroup='workgroup-name')

    """
    client_athena: boto3.client = _utils.client(service_name="athena", session=boto3_session)
    kwargs: Dict[str, Any] = {"base": 1}
    if workgroup:
        kwargs["WorkGroup"] = workgroup
    query_list: List[str] = []
    response: Dict[str, Any] = _utils.try_it(
        f=client_athena.list_query_executions,
        ex=botocore.exceptions.ClientError,
        ex_code="ThrottlingException",
        max_num_tries=5,
        **kwargs,
    )
    query_list += response["QueryExecutionIds"]
    while "NextToken" in response:
        kwargs["NextToken"] = response["NextToken"]
        response = _utils.try_it(
            f=client_athena.list_query_executions,
            ex=botocore.exceptions.ClientError,
            ex_code="ThrottlingException",
            max_num_tries=5,
            **kwargs,
        )
        query_list += response["QueryExecutionIds"]
    return query_list


def get_query_executions(
    query_execution_ids: List[str], boto3_session: Optional[boto3.Session] = None
) -> Tuple[pd.DataFrame, pd.DataFrame]:
<<<<<<< HEAD
    """From specified query execution IDs, return DataFrames of query execution details.
=======
    """From specified query execution IDs,
    return a DataFrame of query execution details from successfully ran queries and a DataFrame contain information about the query executions that failed to run.
>>>>>>> 1730739f

    https://boto3.amazonaws.com/v1/documentation/api/latest/reference/services/athena.html#Athena.Client.batch_get_query_execution

    Parameters
    ----------
    query_execution_ids : List[str]
        Athena query execution IDs.
    boto3_session : boto3.Session(), optional
        Boto3 Session. The default boto3 session will be used if boto3_session receive None.

    Returns
    -------
    DataFrame
        DataFrame contain information about a query execution.

    DataFrame
        DataFrame contain information about the query executions that failed to run.

    Examples
    --------
    >>> import awswrangler as wr
<<<<<<< HEAD
    >>> query_executions_df, unprocessed_query_executions_df = wr.athena.get_query_executions(
            query_execution_ids=['query-execution-id','query-execution-id1']
        )
=======
    >>> query_executions_df,unprocessed_query_executions_df = wr.athena.get_query_executions(query_execution_ids=['query-execution-id','query-execution-id1'])
>>>>>>> 1730739f

    """
    chunked_size: int = 50
    query_executions: List[Dict[str, Any]] = []
    unprocessed_query_execution: List[Dict[str, str]] = []
    client_athena: boto3.client = _utils.client(service_name="athena", session=boto3_session)
    for i in range(0, len(query_execution_ids), chunked_size):
        response = client_athena.batch_get_query_execution(QueryExecutionIds=query_execution_ids[i : i + chunked_size])
        query_executions += response["QueryExecutions"]
        unprocessed_query_execution += response["UnprocessedQueryExecutionIds"]

    return pd.json_normalize(query_executions), pd.json_normalize(unprocessed_query_execution)<|MERGE_RESOLUTION|>--- conflicted
+++ resolved
@@ -1199,12 +1199,7 @@
 def get_query_executions(
     query_execution_ids: List[str], boto3_session: Optional[boto3.Session] = None
 ) -> Tuple[pd.DataFrame, pd.DataFrame]:
-<<<<<<< HEAD
     """From specified query execution IDs, return DataFrames of query execution details.
-=======
-    """From specified query execution IDs,
-    return a DataFrame of query execution details from successfully ran queries and a DataFrame contain information about the query executions that failed to run.
->>>>>>> 1730739f
 
     https://boto3.amazonaws.com/v1/documentation/api/latest/reference/services/athena.html#Athena.Client.batch_get_query_execution
 
@@ -1226,14 +1221,9 @@
     Examples
     --------
     >>> import awswrangler as wr
-<<<<<<< HEAD
     >>> query_executions_df, unprocessed_query_executions_df = wr.athena.get_query_executions(
             query_execution_ids=['query-execution-id','query-execution-id1']
         )
-=======
-    >>> query_executions_df,unprocessed_query_executions_df = wr.athena.get_query_executions(query_execution_ids=['query-execution-id','query-execution-id1'])
->>>>>>> 1730739f
-
     """
     chunked_size: int = 50
     query_executions: List[Dict[str, Any]] = []
